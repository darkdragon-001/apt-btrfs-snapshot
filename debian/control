--- conflicted
+++ resolved
@@ -2,31 +2,15 @@
 Section: admin
 Priority: optional
 Maintainer: Michael Vogt <michael.vogt@ubuntu.com>
-<<<<<<< HEAD
-Build-Depends: debhelper (>= 7.0.50~),
+Build-Depends: debhelper (>= 10),
                debhelper-compat (= 12),
-=======
-Build-Depends: debhelper (>= 10),
->>>>>>> 34e8253c
                dh-python,
                python3-all,
                python3-distutils-extra,
                python3-mock,
-<<<<<<< HEAD
-               pyflakes,
+               pyflakes3,
                python3-pycodestyle,
-               python-all (>= 2.6.5-2~),
-               python-distutils-extra,
-               python-mock,
-               python-pycodestyle,
-X-Python-Version: all
-X-Python3-Version: >= 3.7
-Standards-Version: 4.1.1
-=======
-               pyflakes3,
-               pep8,
 Standards-Version: 4.5.0
->>>>>>> 34e8253c
 Vcs-Bzr: https://code.launchpad.net/apt-btrfs-snapshot
 
 Package: apt-btrfs-snapshot
