Source: apt-btrfs-snapshot
Section: admin
Priority: optional
Maintainer: Michael Vogt <michael.vogt@ubuntu.com>
Build-Depends: debhelper (>= 7.0.50~),
               dh-python,
<<<<<<< HEAD
               pyflakes,
               python3-all,
               python3-distutils-extra,
               python3-mock,
               python3-pycodestyle,
               python (>= 2.6.5-2~),
=======
               python3-all,
               python3-distutils-extra,
               python3-mock,
               pyflakes,
               python-all (>= 2.6.5-2~),
>>>>>>> daaf16bc
               python-distutils-extra,
               python-mock,
               python-pycodestyle,
X-Python-Version: all
X-Python3-Version: >= 3.2
Standards-Version: 4.1.1
Vcs-Bzr: https://code.launchpad.net/apt-btrfs-snapshot

Package: apt-btrfs-snapshot
Architecture: all
Depends: ${python:Depends},
         ${python3:Depends},
         ${misc:Depends},
         btrfs-progs
Description: Automatically create snapshot on apt operations
 This will create a btrfs snapshot of the root filesystem each time
 that apt installs/removes/upgrades a software package. 
 . 
 A commandline tool called "apt-btrfs-snapshot" is also provided
 for easy access create/list/delete snapshots.<|MERGE_RESOLUTION|>--- conflicted
+++ resolved
@@ -4,20 +4,12 @@
 Maintainer: Michael Vogt <michael.vogt@ubuntu.com>
 Build-Depends: debhelper (>= 7.0.50~),
                dh-python,
-<<<<<<< HEAD
-               pyflakes,
-               python3-all,
-               python3-distutils-extra,
-               python3-mock,
-               python3-pycodestyle,
-               python (>= 2.6.5-2~),
-=======
                python3-all,
                python3-distutils-extra,
                python3-mock,
                pyflakes,
+               python3-pycodestyle,
                python-all (>= 2.6.5-2~),
->>>>>>> daaf16bc
                python-distutils-extra,
                python-mock,
                python-pycodestyle,
