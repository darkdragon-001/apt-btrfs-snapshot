--- conflicted
+++ resolved
@@ -1,11 +1,10 @@
-<<<<<<< HEAD
-apt-btrfs-snapshot (3.5.1-ppa1) devel; urgency=medium
+apt-btrfs-snapshot (3.5.2-ppa2) devel; urgency=medium
 
   * Removed unused dependencies
 
  -- Dark Dragon <darkdragon-001@web.de>  Tue, 02 Jan 2018 14:29:15 +0100
 
-apt-btrfs-snapshot (3.5.1-ppa) devel; urgency=medium
+apt-btrfs-snapshot (3.5.2-ppa1) devel; urgency=medium
 
   * Security fixes
   * Consistent time zones
@@ -17,14 +16,13 @@
   * Bumped standards version to 4.1.1
 
  -- Dark Dragon <darkdragon-001@web.de>  Tue, 02 Jan 2018 14:02:00 +0100
-=======
+
 apt-btrfs-snapshot (3.5.2) cosmic; urgency=medium
 
   * Change btrfs-tools dependency to progs.
   * Fix new pep8/pyflakes warnings.
 
  -- Dimitri John Ledkov <xnox@ubuntu.com>  Tue, 22 May 2018 10:56:22 +0100
->>>>>>> ec3e5903
 
 apt-btrfs-snapshot (3.5.1) yakkety; urgency=medium
 
